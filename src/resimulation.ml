--- conflicted
+++ resolved
@@ -30,17 +30,11 @@
   let draw_at_least_one random_state probs = 
 
       let draw_exp p =
-<<<<<<< HEAD
-          let x = Random.State.float random_state 1.0 in
-          max(1, int_of_float (ceil (log1p (-. x) /. log1p (-. p)))) in
-          (* The [max] operation is here for the case p=1.0 *)
-=======
           if p = 0. then max_int
           else if p = 1. then 1
           else
             let x = Random.State.float random_state 1.0 in
             int_of_float (ceil (log1p (-. x) /. log1p (-. p))) in
->>>>>>> 49188605
 
       let array_min t = 
           Array.fold_left min t.(0) t in
